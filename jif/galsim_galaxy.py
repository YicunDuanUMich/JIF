#!/usr/bin/env python
# encoding: utf-8
"""
galsim_galaxy.py

Wrapper for GalSim galaxy models to use in MCMC.
"""
import os
import math
import copy
import numpy as np
from operator import add
import warnings
###
import galsim
import galsim.wfirst
###
# import segments
import footprints
import parameters as jifparams
import telescopes
import psf_model as pm


class GalSimGalaxyModel(object):
    """
    Parametric galaxy model from GalSim for MCMC.

    This class has methods to store and parse model parameter lists for use in MCMC sampling. The
    working model is that an MCMC chain uses a flat list or array of (unnamed) parameters and this
    class provides a way to transform this flat list into a set of named parameters that are
    generally a subset of all the parameters needed to render a galaxy image.

    As such, this class also holds the methods to render galaxy images (with or without noise),
    in a specified passband with a given SED model, or as a GalSim monochromatic object.

    Of course, a PSF is also needed to render an image. So this class also stores a PSF model,
    which can be a GalSim InterpolatedImage set from the input 'segment' file (via the 'Load'
    method) or as a parametric model with parameters that can be sampled just as the galaxy model
    parameters (via the JIF PSFModel class). If PSF sampling is used, then the PSF model parameters
    are appended to the flat array of galaxy model parameters wherever apprpriate.

    **There is only one PSF model (i.e., one epoch or exposure modeled) for any GalsimGalaxyModel
    instance**

    To model multiple epochs, even of the same galaxy model, the user should instantiate a new
    GalsimGalaxyModel instance for each epoch and ensure that the galaxy model parameters are
    appropriately copied for each instance - see how this is done in JIF Roaster.py.

    Derived originally from GalSim examples/demo1.py

    @param telescope_name       Name of the telescope to model. Used to identify
                                filter curves. [Default: "LSST"]
    @param pixel_scale_arcsec   Pixel scale for image models [Default: 0.11]
    @param noise                GalSim noise model. [Default: None]
    @param galaxy_model         Name of the parametric galaxy model
                                Valid values are 'Sersic', 'Spergel', 'BulgeDisk', or 'star'
                                [Default: "Spergel"]
    @param active_parameters    List of the parameter names for sampling
    @param wavelength_meters    Wavelength in meters to set the scale for the
                                optics PSF [Default: 620e-9]
    @param primary_diam_meters  Diameter of the telescope primary [Default: 2.4]
    @param filters              List of galsim.Bandpass instances. This argument, if not 'None',
                                takes precedence over 'filter_names' and defines which filters can
                                be used with this galaxy model instance.
    @param filter_names         List of filter names to be used if the 'filters' parameter is not
                                specified. If supplied, the names in this list must match those
                                in the 'input/' directory with tables of bandpasses.
                                If neither 'filters' or 'filter_names' ares supplied, a Warning
                                is raised and subsequent execution may produce unexpected results.
    @param filter_wavelength_scale Multiplicative scaling to apply to input filter wavelenghts
    @param atmosphere           Simulate an (infinite exposure) atmosphere PSF? [Default: False]
    @param psf_model            Specification for the PSF model. Can be:
                                    1. a GalSim InterpolatedImage instance
                                    2. a PSFModel instance
                                    3. a name of a parametric model
                                [Default: parametric model]
    @param achromatic_galaxy    If True, don't use the GalSim Chromatic features. Instead, model
                                galaxies with a flux set by the 'mag_sed1' model parameter (with
                                appropriate transformation to flux for AB mags). For multiple
                                bands observed, this effectively assumes a flat SED model if all
                                passbands were of equivalent shapes.
    """
    ### Define a reference filter with respect to which magnitude parameters are defined
    ref_filter = 'r'
    def __init__(self,
                 telescope_name="LSST",
                 pixel_scale_arcsec=0.11, ### arcseconds
                 noise=None,
                 galaxy_model="Spergel",
                 active_parameters=['hlr'], #, 'e', 'beta'],
                 primary_diam_meters=2.4,
                 filters=None,
                 filter_names=None,
                 filter_wavelength_scale=1.0,
                 atmosphere=False,
                 psf_model=None,
                 achromatic_galaxy=False):
        self.telescope_name = telescope_name
        self.pixel_scale = pixel_scale_arcsec
        # if noise is None:
        #     noise = galsim.GaussianNoise(sigma=30.)
        self.noise = noise
        self.galaxy_model = galaxy_model
        self.active_parameters = active_parameters
        self.active_parameters_galaxy = jifparams.select_galaxy_paramnames(active_parameters)
        # self.active_parameters_psf = jifparams.select_psf_paramnames(active_parameters)
        self.primary_diam_meters = primary_diam_meters
        self.filters = copy.deepcopy(filters)
        self.filter_names = filter_names
        self.atmosphere = atmosphere
        self.psf_model = psf_model

        self.achromatic_galaxy = achromatic_galaxy

        self.gsparams = galsim.GSParams(
            folding_threshold=1.e-1, # maximum fractional flux that may be folded around edge of FFT
            maxk_threshold=2.e-1,    # k-values less than this may be excluded off edge of FFT
            xvalue_accuracy=1.e-1,   # approximations in real space aim to be this accurate
            kvalue_accuracy=1.e-1,   # approximations in fourier space aim to be this accurate
            shoot_accuracy=1.e-1,    # approximations in photon shooting aim to be this accurate
            minimum_fft_size=16)     # minimum size of ffts

        ### Set GalSim galaxy model parameters
        self.params = np.core.records.array(jifparams.k_galparams_defaults[galaxy_model],
            dtype=jifparams.k_galparams_types[galaxy_model])
        self.paramtypes = jifparams.k_galparams_types[galaxy_model]
        # self.paramnames = [p[0] for p in jifparams.k_galparams_types[galaxy_model]]
        self.paramnames = self.active_parameters
        # self.n_params = len(self.paramnames)
        self.n_params = len(self.active_parameters)
        psf_paramnames = jifparams.select_psf_paramnames(self.active_parameters)
        self.n_psf_params = len(psf_paramnames)

        ### Setup the PSF model
        ### Require a PSFModel class if the 'galaxy_model' == 'star' or if PSF model parameters
        ### are specified for sampling.
        ### This ensures the source model is parametric for image fitting.
        ### Otherwise, set the type of PSF model according to the input 'psf_model' argument.
        if galaxy_model == 'star' or (self.n_psf_params > 0 and not isinstance(self.psf_model, pm.PSFModel)):
            self.psf_model_type = 'PSFModel class'
            if not isinstance(self.psf_model, pm.PSFModel):
                self.psf_model = pm.PSFModel(active_parameters=psf_paramnames,
                                             gsparams=self.gsparams,
                                             telescope=telescope_name,
                                             achromatic=achromatic_galaxy)
        if isinstance(self.psf_model, np.ndarray):
            self.psf_model_type = 'InterpolatedImage'
            self.psf_model = galsim.InterpolatedImage(self.psf_model)
        elif isinstance(self.psf_model, pm.PSFModel):
            self.psf_model_type = 'PSFModel class'
        else:
            self.psf_model_type = 'Parametric'

        if not self.achromatic_galaxy:
            ### Set GalSim SED model parameters
            self._load_sed_files()
        ### Load the filters that can be used to draw galaxy images
        if self.filters is None:
            if self.filter_names is not None:
                self._load_filter_files(filter_wavelength_scale)
            else:
                warnings.warn("No filters available in GalSimGalaxyModel: supply"
                              + "'filters' or 'filter_names' argument")
        else:
            self.filter_names = self.filters.keys()
        ### Add the reference filter for defining the magnitude parameters
        path, filename = os.path.split(__file__)
        datapath = os.path.abspath(os.path.join(path, "input/"))
        ref_filename = os.path.join(datapath, '{}_{}.dat'.format('LSST',
            GalSimGalaxyModel.ref_filter))
        self.filters['ref'] = telescopes.load_filter_file_to_bandpass(ref_filename)
        return None


    def _load_sed_files(self):
        """
        Load SED templates from files.

        Copied from GalSim demo12.py
        """
        path, filename = os.path.split(__file__)
        datapath = os.path.abspath(os.path.join(path, "input/"))
        self.SEDs = {}
        for SED_name in jifparams.k_SED_names:
            SED_filename = os.path.join(datapath, '{0}.sed'.format(SED_name))
<<<<<<< HEAD
            self.SEDs[SED_name] = galsim.SED(SED_filename, wave_type='Ang', flux_type='flambda')
=======
            self.SEDs[SED_name] = galsim.SED(SED_filename, wave_type='Ang',
                                             flux_type='flambda')
>>>>>>> 9d9d2227
        return None

    def _load_filter_files(self, wavelength_scale=1.0):
        """
        Load filters for drawing chromatic objects.

        @param wavelength_scale     Multiplicative scaling of the wavelengths
                                    input from the filter files to get
                                    nanometers from whatever the input units are
        """
        self.filters = telescopes.load_filter_files(wavelength_scale, self.telescope_name)

    def set_param_by_name(self, paramname, value):
        """
        Set a single parameter value using the parameter name as a key.

        Can set 'active' or 'inactive' parameters. So, this routine gives a
        way to set fixed or fiducial values of model parameters that are not
        used in the MCMC sampling in Roaster.

        @param paramname    The name of the galaxy or PSF model parameter to set
        @param value        The value to assign to the model parameter
        """
        if 'psf' in paramname and self.psf_model_type == "PSFModel class":
            self.psf_model.params[paramname][0] = value
        else:
            self.params[paramname][0] = value
        return None

    def get_param_by_name(self, paramname):
        """
        Get a single parameter value using the parameter name as a key.

        Can access 'active' or 'inactive' parameters.
        """
        if 'psf' in paramname and self.psf_model_type == "PSFModel class":
            p = self.psf_model.params[paramname][0]
        else:
            p = self.params[paramname][0]
        return p

    def set_params(self, p):
        """
        Take a list of (active) parameters and set local variables.

        We assume p is a list or flat numpy array with values listed in the
        same order as the parameter names in self.active_parameters (which
        is supplied on instantiation of a `GalSimGalaxyModel` object).

        If the PSF model for this instance is a `PSFModel` object, then the
        active parameters of the PSFModel should be appended to the list input
        here.

        For use in emcee.

        @param p    A list or array of galaxy (and PSF) model parameter values
        """
        for ip, pname in enumerate(self.active_parameters_galaxy):
            self.params[pname][0] = p[ip]
            # if 'mag_sed' in pname:
            #     ### Transform flux variables with exp -- we sample in ln(Flux)
            #     self.params[pname][0] = p[ip]
            # else:
            #     self.params[pname][0] = p[ip]
        if self.psf_model_type == "PSFModel class":
            ### Assumes the PSF parameters are appended to the galaxy parameters
            self.psf_model.set_params(p[len(self.active_parameters_galaxy):])
        return None

    def get_params(self):
        """
        Return a list of active model parameter values.

        @returns a flat array of model parameter values in the order specified
                 in the `active_parameters` argument to the `GalSimGalaxyModel`
                 constructor
        """
        p = self.params[self.active_parameters_galaxy].view('<f8').copy()
        if self.psf_model_type == "PSFModel class":
            psf_active_params = self.psf_model.get_params()
            if len(psf_active_params) > 0:
                p = np.append(p, self.psf_model.get_params())
        ### Transform fluxes to ln(Flux) for MCMC sampling
        for ip, pname in enumerate(self.active_parameters):
            if 'beta' in pname:
                p[ip] = jifparams.wrap_ellipticity_phase(p[ip])
            # if 'flux_sed' in pname:
            #     p[ip] = np.log(p[ip])
        return p

    def get_psf_params(self):
        """
        Return a list of active model parameter values if using a parametric PSF model

        If the PSF is modeled as a static image then return an empty list.
        """
        if self.psf_model_type == "PSFModel class":
            return self.psf_model.get_params()
        else:
            return []

    def validate_params(self):
        """
        Check that all model parameters take values inside allowed ranges.

        @returns a boolean indicating the validity of the current model
                 parameters
        """
        valid_params = True
        ### ===================================================================
        ### Parameters common to 'Sersic' and 'Spergel' parameterizations
        if self.galaxy_model == "Sersic" or self.galaxy_model == "Spergel":
            ### Redshift must be positive and less than a large value
            if self.params[0].redshift < 0.0 or self.params[0].redshift > 6.0:
                valid_params *= False
            ### Ellipticity must be on [0, 1]
            if self.params[0].e < 0. or self.params[0].e > 0.9:
                valid_params *= False
            ### Half-light radius must be positive and less than a large value
            ### (Large value here assumed in arcseconds)
            if self.params[0].hlr < 0.0 or self.params[0].hlr > 10.:
                valid_params *= False
            ### Position angle (in radians) must be on [0, pi]
            if self.params[0].beta < 0.0 or self.params[0].beta > np.pi:
                valid_params *= False
            # ### Flux must be strictly positive
            # for i in xrange(len(k_SED_names)):
            #     if self.params[0]['flux_sed{:d}'.format(i+1)] <= 0.:
            #         valid_params *= False
            ### Put a hard bound on the position parameters to avoid absurd
            ### translations of the galaxy
            if self.params[0].dx < -10. or self.params[0].dx > 10.:
                valid_params *= False
            if self.params[0].dy < -10. or self.params[0].dy > 10.:
                valid_params *= False
        ### ===================================================================
        if self.galaxy_model == "Spergel":
            if self.params[0].nu < -0.8 or self.params[0].nu > 0.6:
                valid_params *= False
        ### ===================================================================
        elif self.galaxy_model == "BulgeDisk":
            if (self.params[0].e_bulge < 0. or self.params[0].e_bulge > 1. or
                self.params[0].e_disk < 0. or self.params[0].e_disk > 1.):
                valid_params *= False
            if (self.params[0].nu_bulge < -0.6 or self.params[0].nu_bulge > 055 or
                self.params[0].nu_disk < -0.6 or self.params[0].nu_disk > 0.55):
                valid_params *= False
            # for i in xrange(len(k_SED_names)):
            #     if self.params[0]['flux_sed{:d}_bulge'.format(i+1)] <= 0.:
            #         valid_params *= False
            #     if self.params[0]['flux_sed{:d}_disk'.format(i+1)] <= 0.:
            #         valid_params *= False
        if self.psf_model_type == "PSFModel class":
            valid_params *= self.psf_model.validate_params()
        return valid_params

    def get_psf(self, filter_name='r'):
        """
        Get the PSF as a `GSObject` for use in GalSim image rendering or
        convolutions

        The type of PSF model is determined by the `psf_model` argument to the
        class constructor. The PSF object returned here could be:
            1. a GalSim `InterpolatedImage`
            2. a JIF `PSFModel`
            3. a GalSim model PSF composed of optics and, optionally,
               atmosphere components

        @returns the PSF model instance
        """
        if self.psf_model_type == 'InterpolatedImage':
            psf = self.psf_model
        elif self.psf_model_type == 'PSFModel class':
            psf = self.psf_model.get_psf()
        else:
            lam_over_diam = self.filters[filter_name].effective_wavelength*1.e-9 / self.primary_diam_meters
            lam_over_diam *= 206264.8 # arcsec
            optics = galsim.Airy(lam_over_diam, 
                                 obscuration=telescopes.k_telescopes[self.telescope_name]['obscuration'], 
                                 flux=1.,
                                 gsparams=self.gsparams)
            if self.atmosphere:
                atmos = galsim.Kolmogorov(fwhm=0.6, gsparams=self.gsparams)
                psf = galsim.Convolve([atmos, optics])
            else:
                psf = optics
        return psf

    def set_mag_from_obs(self, sed_index, appr_mag, redshift=0.0, filter_name='r', gal_comp=''):
        """
        Set the magnitude model parameter given an apparent magnitude at a specified redshift in
        a specified filter.

        @param sed_index    Index into the SED template name list
        @param appr_mag     Apparent magnitude to use in setting the model magnitude parameter
        @param redshift     Redshift at which the input apparent magnitude is defined.
        @param filter_name  Name of the filter to use to calculate magnitudes. (Default: 'r')
        @param gal_comp     Name of the galaxy component (bulge,disk) to select. Can be the empty
                            string to get the composite galaxy model SED.
        """
        if self.galaxy_model == "star":
            self.psf_model.set_mag_from_obs(appr_mag, filter_name=filter_name)
        else:
            if appr_mag < 98.:
                bp = self.filters[filter_name]
                bp_ref = self.filters['ref']
                SED = self.SEDs[jifparams.k_SED_names[sed_index]]
                SED = SED.atRedshift(redshift).withMagnitude(target_magnitude=appr_mag, bandpass=bp)
                mag_model = SED.atRedshift(0.).calculateMagnitude(bp_ref)
                self.params['mag_sed{:d}'.format(sed_index+1)][0] = mag_model
            else:
                self.params['mag_sed{:d}'.format(sed_index+1)][0] = 99.
        return None

    def get_SED(self, gal_comp=''):
        """
        Get the GalSim SED object given the SED parameters and redshift.

        This routine passes galsim_galaxy magnitude parameters to the GalSim
        SED.withMagnitude() method.

        The magnitude GalSimGalaxyModel magnitude parameters are defined for redshift zero. If a
        model is requested for a different redshift, then the SED amplitude is set before the
        redshift, resulting in output apparent magnitudes that may not match the input apparent
        magnitude parameter (unless z=0).

        @param gal_comp             Name of the galaxy component (bulge,disk) to
                                    select. Can be the empty string to get the
                                    composite galaxy model SED.
        """
        if len(gal_comp) > 0:
            gal_comp = '_' + gal_comp
        bp = self.filters['ref']
        SEDs = [self.SEDs[SED_name].atRedshift(0.).withMagnitude(
            target_magnitude=self.params[0]['mag_sed{:d}{}'.format(i+1, gal_comp)],
            bandpass=bp).atRedshift(self.params[0].redshift)
                for i, SED_name in enumerate(jifparams.k_SED_names)]
        return reduce(add, SEDs)

    def get_flux(self, filter_name='r'):
        """
        Get the flux of the galaxy model in the named bandpass

        @param filter_name  Name of the bandpass for the desired magnitude

        @returns the flux in the requested bandpass (in photon counts)
        """
        if self.galaxy_model == "star":
            return self.psf_model.get_flux(filter_name)
        else:
            if self.achromatic_galaxy:
                raise NotImplementedError()
            else:
                SED = self.get_SED()
                flux = SED.calculateFlux(self.filters[filter_name])
            return flux

    def get_magnitude(self, filter_name='r'):
        """
        Get the magnitude of the galaxy model in the named bandpass

        @param filter_name  Name of the bandpass for the desired magnitude

        @returns the magnitude in the requested bandpass
        """
        if self.galaxy_model == "star":
            return self.psf_model.get_magnitude(filter_name)
        else:
            if self.achromatic_galaxy:
                raise NotImplementedError()
            else:
                SED = self.get_SED()
                mag = SED.calculateMagnitude(self.filters[filter_name])
            return mag

    def get_image(self, out_image=None, add_noise=False,
                  filter_name='r', gain=1.0, snr=None):
        if self.galaxy_model == "star":
            return self.get_psf_image(filter_name=filter_name, out_image=out_image, gain=gain)
        elif self.galaxy_model == "Gaussian":
            # gal = galsim.Gaussian(flux=self.params.gal_flux, sigma=self.params.gal_sigma)
            # gal_shape = galsim.Shear(g=self.params.e, beta=self.params.beta*galsim.radians)
            # gal = gal.shear(gal_shape)
            raise AttributeError("Unimplemented galaxy model")

        elif self.galaxy_model == "Spergel":
            mono_gal = galsim.Spergel(nu=self.params[0].nu,
                half_light_radius=self.params[0].hlr,
                # flux=self.params[0].gal_flux,
                flux=1.0,
                gsparams=self.gsparams)
            if self.achromatic_galaxy:
                gal = mono_gal
                gal = gal.withFlux(jifparams.flux_from_AB_mag(self.params[0].mag_sed1))
                # gal = gal.withFlux(1.e6)
            else:
                SED = self.get_SED()
                gal = galsim.Chromatic(mono_gal, SED)
            gal_shape = galsim.Shear(g=self.params[0].e,
                beta=self.params[0].beta*galsim.radians)
            gal = gal.shear(gal_shape)
            gal = gal.shift(self.params[0].dx, self.params[0].dy)

        elif self.galaxy_model == "Sersic":
            mono_gal = galsim.Sersic(n=self.params[0].n,
                half_light_radius=self.params[0].hlr,
                # flux=self.params[0].gal_flux,
                flux=1.0,
                gsparams=self.gsparams)
            if self.achromatic_galaxy:
                gal = mono_gal
                gal = gal.withFlux(jifparams.flux_from_AB_mag(
                    self.params[0].mag_sed1,
                    pixel_scale_arcsec=self.pixel_scale_arcsec))
            else:
                SED = self.get_SED()
                gal = galsim.Chromatic(mono_gal, SED)
            gal_shape = galsim.Shear(g=self.params[0].e,
                beta=self.params[0].beta*galsim.radians)
            gal = gal.shear(gal_shape)
            gal = gal.shift(self.params[0].dx, self.params[0].dy)

        elif self.galaxy_model == "BulgeDisk":
            mono_bulge = galsim.Spergel(nu=self.params[0].nu_bulge,
                half_light_radius=self.params[0].hlr_bulge,
                flux=1.0,
                gsparams=self.gsparams)
            SED_bulge = self.get_SED(gal_comp='bulge')
            bulge = galsim.Chromatic(mono_bulge, SED_bulge)
            bulge_shape = galsim.Shear(g=self.params[0].e_bulge,
                beta=self.params[0].beta_bulge*galsim.radians)
            bulge = bulge.shear(bulge_shape)
            bulge = bulge.shift(self.params[0].dx_bulge, self.params[0].dy_bulge)

            mono_disk = galsim.Spergel(nu=self.params[0].nu_disk,
                half_light_radius=self.params[0].hlr_disk,
                flux=1.0,
                gsparams=self.gsparams)
            SED_disk = self.get_SED(gal_comp='disk')
            disk = galsim.Chromatic(mono_disk, SED_disk)
            disk_shape = galsim.Shear(g=self.params[0].e_disk,
                beta=self.params[0].beta_disk*galsim.radians)
            disk = disk.shear(disk_shape)
            disk = disk.shift(self.params[0].dx_disk, self.params[0].dy_disk)

            # gal = self.params[0].bulge_frac * bulge + (1 - self.params[0].bulge_frac) * disk
            gal = bulge + disk
            gal = gal.shift(dx, dy)

        else:
            raise AttributeError("Unimplemented galaxy model")
        final = galsim.Convolve([gal, self.get_psf(filter_name)])
        # wcs = galsim.PixelScale(self.pixel_scale)'

        try:
            if self.achromatic_galaxy:
                image = final.drawImage(image=out_image, scale=self.pixel_scale,
                    gain=gain, add_to_image=False, method='fft')
            else:
                image = final.drawImage(bandpass=self.filters[filter_name],
                    image=out_image, scale=self.pixel_scale, gain=gain,
                    add_to_image=False,
                    method='fft')
            if add_noise:
                if self.telescope_name == "WFIRST":
                    sky_level = telescopes.wfirst_sky_background(filter_name, self.filters[filter_name])
                    image += sky_level
                    galsim.wfirst.allDetectorEffects(image)
                    image -= (sky_level + galsim.wfirst.dark_current*galsim.wfirst.exptime) / galsim.wfirst.gain
                else:
                    if self.noise is not None:
                        if snr is None:
                            image.addNoise(self.noise)
                        else:
                            image.addNoiseSNR(self.noise, snr=snr)
                    else:
                        raise AttributeError("A GalSim noise model must be specified to add noise to an image.")
        except RuntimeError:
            print "Trying to make an image that's too big."
            print self.get_params()
            image = None
        return image

    def get_psf_image(self, filter_name='r', ngrid=None, out_image=None, gain=1.0, add_noise=False):
        psf = self.get_psf(filter_name)
        if self.psf_model_type == 'InterpolatedImage':
            image = psf
        elif self.psf_model_type == 'PSFModel class':
            image = self.psf_model.get_psf_image(filter_name=filter_name, out_image=out_image,
                                                 ngrid=ngrid, pixel_scale_arcsec=self.pixel_scale,
                                                 gain=gain)
            if add_noise:
                image.addNoise(self.noise)
        else:
            image_epsf = psf.drawImage(image=out_image, scale=self.pixel_scale, nx=ngrid, ny=ngrid,
                                       gain=gain)
            image = image_epsf
            if add_noise:
                image.addNoise(self.noise)
        return image

    def get_segment(self):
        pass

    def save_image(self, file_name, out_image=None, filter_name='r'):
        image = self.get_image(filter_name=filter_name, out_image=out_image)
        image.write(file_name)
        return None

    def save_psf(self, file_name, ngrid=None, filter_name='r'):
        image_epsf = self.get_psf_image(filter_name, ngrid)
        image_epsf.write(file_name)
        return None

    def plot_image(self, file_name, ngrid=None, filter_name='r', title=None):
        import matplotlib.pyplot as plt
        if ngrid is not None:
            out_image = galsim.Image(ngrid, ngrid)
        else:
            out_image = None

        im = self.get_image(out_image, add_noise=True, filter_name=filter_name)
        print "Image rms: ", np.sqrt(np.var(im.array.ravel()))
        ###
        fig = plt.figure(figsize=(8, 8), dpi=100)
        ax = fig.add_subplot(1,1,1)
        im = ax.imshow(im.array,
            cmap=plt.get_cmap('pink'), origin='lower',
            interpolation='none',
            extent=[0, ngrid*self.pixel_scale, 0, ngrid*self.pixel_scale])
        ax.set_xlabel(r"Detector $x$-axis (arcsec.)")
        ax.set_ylabel(r"Detector $y$-axis (arcsec.)")
        if title is not None:
            ax.set_title(title)
        cbar = fig.colorbar(im)
        cbar.set_label(r"photons / pixel")
        fig.savefig(file_name)
        return None

    def plot_psf(self, file_name, ngrid=None, title=None, filter_name='r', add_noise=False):
        import matplotlib.pyplot as plt
        psf = self.get_psf(filter_name)
        if ngrid is None:
            ngrid = 32
        # image_epsf = psf.drawImage(image=None,
        #     scale=self.pixel_scale, nx=ngrid, ny=ngrid)
        image_epsf = self.get_psf_image(ngrid=ngrid, add_noise=add_noise, filter_name=filter_name)
        ###
        fig = plt.figure(figsize=(8, 8), dpi=100)
        ax = fig.add_subplot(1,1,1)
        ngx, ngy = image_epsf.array.shape
        im = ax.imshow(image_epsf.array,
            cmap=plt.get_cmap('pink'), origin='lower',
            interpolation='none',
            extent=[0, ngx*self.pixel_scale, 0, ngy*self.pixel_scale])
        ax.set_xlabel(r"Detector $x$-axis (arcsec.)")
        ax.set_ylabel(r"Detector $y$-axis (arcsec.)")
        if title is not None:
            ax.set_title(title)
        cbar = fig.colorbar(im)
        cbar.set_label(r"normalized photons / pixel")
        fig.savefig(file_name)
        return None

    def get_moments(self, add_noise=True):
        results = self.get_image(add_noise=add_noise).FindAdaptiveMom()
        print 'HSM reports that the image has observed shape and size:'
        print '    e1 = %.3f, e2 = %.3f, sigma = %.3f (pixels)' % (results.observed_shape.e1,
                    results.observed_shape.e2, results.moments_sigma)


def save_bandpasses_to_segment(seg, gg, filter_names, telescope_name="LSST", scale=1):
    """
    Read filter files and copy to a 'segment' HDF5 file
    """
    path, filename = os.path.split(__file__)
    filter_names = list(filter_names)
    waves_nm_list = []
    throughputs_list = []
    effective_wavelengths = []
    for i, f in enumerate(filter_names):
        bp = np.loadtxt(os.path.join(path, "input/{}_{}.dat".format(
            telescope_name, f)))
        waves_nm_list.append(bp[:,0]*scale)
        throughputs_list.append(bp[:,1])
        effective_wavelengths.append(gg.filters[f].effective_wavelength)
    # print "effective wavelengths (nm):", effective_wavelengths
    seg.save_bandpasses(filter_names,
        waves_nm_list, throughputs_list,
        effective_wavelengths=effective_wavelengths,
        telescope=telescope_name.lower())
    return None


def make_test_images(filter_name_ground='r', filter_name_space='F184',
                     file_lab='', galaxy_model="Spergel",
                     achromatic_galaxy=False):
    """
    Use the GalSimGalaxyModel class to make test images of a galaxy for LSST and WFIRST.
    """
    import os
    import h5py

    ngrid_lsst = 70

    print("Making test images for LSST and WFIRST")

    # LSST
    print("\n----- LSST -----")
    lsst = GalSimGalaxyModel(
        telescope_name="LSST",
        pixel_scale_arcsec=telescopes.k_telescopes['LSST']['pixel_scale'],
        noise=telescopes.lsst_noise(82357),
        galaxy_model=galaxy_model,
        primary_diam_meters=8.4,
        filter_names=telescopes.k_lsst_filter_names,
        filter_wavelength_scale=1.0,
        atmosphere=True,
        achromatic_galaxy=achromatic_galaxy)

    # Save the image
    lsst.save_image("../data/TestData/test_lsst_image" + file_lab + ".fits",
        filter_name=filter_name_ground,
        out_image=galsim.Image(ngrid_lsst, ngrid_lsst))
    lsst.plot_image("../data/TestData/test_lsst_image" + file_lab + ".png",
        ngrid=ngrid_lsst,
        filter_name=filter_name_ground, title="LSST " + filter_name_ground)
    # Save the corresponding PSF
    lsst.save_psf("../data/TestData/test_lsst_psf" + file_lab + ".fits",
        ngrid=ngrid_lsst/4, filter_name=filter_name_ground)
    lsst.plot_psf("../data/TestData/test_lsst_psf" + file_lab + ".png",
        ngrid=ngrid_lsst/4, title="LSST " + filter_name_ground,
        filter_name=filter_name_ground)

    # WFIRST
    print("\n----- WFIRST -----")
    wfirst = GalSimGalaxyModel(
        telescope_name="WFIRST",
        pixel_scale_arcsec=telescopes.k_telescopes['WFIRST']['pixel_scale'],
        noise=telescopes.wfirst_noise(82357),
        galaxy_model=galaxy_model,
        primary_diam_meters=galsim.wfirst.diameter,
        filter_names=telescopes.k_wfirst_filter_names,
        filter_wavelength_scale=1.0, #1.0e3, # convert from micrometers to nanometers
        atmosphere=False,
        achromatic_galaxy=achromatic_galaxy)

    if not achromatic_galaxy:
        print("LSST AB magnitude:   {:5.4f}".format(lsst.get_magnitude(filter_name_ground)))
        print("LSST flux:   {:5.4f}".format(lsst.get_flux(filter_name_ground)))

        print("WFIRST AB magnitude: {:5.4f}".format(wfirst.get_magnitude(filter_name_space)))
        print("WFIRST flux: {:5.4f}".format(wfirst.get_flux(filter_name_space)))

    ngrid_wfirst = np.ceil(ngrid_lsst * lsst.pixel_scale / wfirst.pixel_scale) #128

    # Save the image
    wfirst.save_image("../data/TestData/test_wfirst_image" + file_lab + ".fits",
        filter_name=filter_name_space, out_image=galsim.Image(ngrid_wfirst, ngrid_wfirst))
    wfirst.plot_image("../data/TestData/test_wfirst_image" + file_lab + ".png", ngrid=ngrid_wfirst,
        filter_name=filter_name_space, title="WFIRST " + filter_name_space)
    # Save the corresponding PSF
    wfirst.save_psf("../data/TestData/test_wfirst_psf" + file_lab + ".fits",
        ngrid=ngrid_wfirst/4, filter_name=filter_name_space)
    wfirst.plot_psf("../data/TestData/test_wfirst_psf" + file_lab + ".png",
        ngrid=ngrid_wfirst/4, title="WFIRST " + filter_name_space,
        filter_name=filter_name_space)

    lsst_data = lsst.get_image(galsim.Image(ngrid_lsst, ngrid_lsst), add_noise=True,
        filter_name=filter_name_ground).array
    # wfirst_data = wfirst.get_image(galsim.Image(ngrid_wfirst, ngrid_wfirst), add_noise=True,
        # filter_name=filter_name_space).array

    # -------------------------------------------------------------------------
    ### Save a file with joint image data for input to the Roaster
    segfile = os.path.join(os.path.dirname(__file__),
        '../data/TestData/test_image_data' + file_lab + '.h5')
    print("Writing {}".format(segfile))
    seg = footprints.Footprints(segfile)

    seg_ndx = 0
    src_catalog = lsst.params
    seg.save_source_catalog(src_catalog, segment_index=seg_ndx)

    dummy_mask = 1.0
    dummy_background = 0.0

    ### Ground data
    seg.save_images([lsst_data], [lsst.noise.getVariance()], [dummy_mask],
        [dummy_background], segment_index=seg_ndx,
        telescope='lsst',
        filter_name=filter_name_ground)
    seg.save_tel_metadata(telescope='lsst',
        primary_diam=lsst.primary_diam_meters,
        pixel_scale_arcsec=lsst.pixel_scale,
        atmosphere=lsst.atmosphere)
    seg.save_psf_images([lsst.get_psf_image(filter_name_ground).array],
        segment_index=seg_ndx,
        telescope='lsst',
        filter_name=filter_name_ground)
    save_bandpasses_to_segment(seg, lsst, telescopes.k_lsst_filter_names, "LSST")

    # ### Space data
    # seg.save_images([wfirst_data], [wfirst.noise.getVariance()], [dummy_mask],
    #     [dummy_background], segment_index=seg_ndx,
    #     telescope='wfirst',
    #     filter_name=filter_name_space)
    # seg.save_tel_metadata(telescope='wfirst',
    #     primary_diam=wfirst.primary_diam_meters,
    #     pixel_scale_arcsec=wfirst.pixel_scale,
    #     atmosphere=wfirst.atmosphere)
    # seg.save_psf_images([wfirst.get_psf_image(filter_name_space).array], segment_index=seg_ndx,
    #     telescope='wfirst',
    #     filter_name=filter_name_space)
    # save_bandpasses_to_segment(seg, wfirst, telescopes.k_wfirst_filter_names, "WFIRST", scale=1)

    # -------------------------------------------------------------------------

def make_blended_test_image(num_sources=3, random_seed=75256611, 
                            galaxy_model="Spergel", achromatic_galaxy=True):
    lsst_pixel_scale_arcsec = 0.2

    ellipticities = [0.05, 0.3, 0.16]
    hlrs = [1.8, 1.0, 2.0]
    orientations = np.array([0.1, 0.25, -0.3]) * np.pi

    noise_model = telescopes.lsst_noise(82357)

    filter_name = 'y'

    ### Setup the 'segment' image that will contain all the galaxies in the blend
    npix_segment = 128
    # segment_pos = galsim.CelectialCoord(ra=90.*galsim.degrees, dec=-10.*galsim.degrees)
    segment_image = galsim.ImageF(npix_segment, npix_segment, scale=lsst_pixel_scale_arcsec)

    ### Define the galaxy positions in the segment (relative to the center of the segment image)
    ### (see galsim demo13.py)
    pos_rng = galsim.UniformDeviate(random_seed)
    x_gal = (0.4 + 0.1 * np.array([pos_rng() for i in xrange(num_sources)])) * npix_segment
    y_gal = (0.4 + 0.1 * np.array([pos_rng() for i in xrange(num_sources)])) * npix_segment

    npix_gal = 100

    for isrcs in xrange(num_sources):
        # ### Draw every source using the full output array
        # b = galsim.BoundsI(1, nx, 1, ny)
        # sub_image = segment_image[b]

        sub_image = galsim.Image(npix_gal, npix_gal, scale=lsst_pixel_scale_arcsec)

        src_model = GalSimGalaxyModel(
            telescope_name="LSST",
            pixel_scale_arcsec=telescopes.k_telescopes['LSST']['pixel_scale'],
            noise=telescopes.lsst_noise(82357),
            galaxy_model=galaxy_model,
            primary_diam_meters=8.4,
            filter_names=telescopes.k_lsst_filter_names,
            filter_wavelength_scale=1.0,
            atmosphere=True,
            achromatic_galaxy=achromatic_galaxy)

        src_model.params[0]["e"] = ellipticities[isrcs]
        src_model.params[0]["beta"] = orientations[isrcs]
        src_model.params[0]["hlr"] = hlrs[isrcs]
        # p = src_model.get_params()

        # src_model.set_params(p)

        gal_image = src_model.get_image(sub_image, filter_name=filter_name)

        ix = int(math.floor(x_gal[isrcs]+0.5))
        iy = int(math.floor(y_gal[isrcs]+0.5))

        # Create a nominal bound for the postage stamp given the integer part of the
        # position.
        sub_bounds = galsim.BoundsI(ix-0.5*npix_gal, ix+0.5*npix_gal-1,
                                    iy-0.5*npix_gal, iy+0.5*npix_gal-1)
        sub_image.setOrigin(galsim.PositionI(sub_bounds.xmin, sub_bounds.ymin))

        # Find the overlapping bounds between the large image and the individual postage
        # stamp.
        bounds = sub_image.bounds & segment_image.bounds

        segment_image[bounds] += sub_image[bounds]

    segment_image.addNoise(noise_model)

    outfile = "../data/TestData/test_lsst_blended_image.fits"
    print("Saving to {}".format(outfile))
    segment_image.write(outfile)


if __name__ == "__main__":
    make_test_images(achromatic_galaxy=True)
    # make_blended_test_image(num_sources=2)<|MERGE_RESOLUTION|>--- conflicted
+++ resolved
@@ -184,12 +184,8 @@
         self.SEDs = {}
         for SED_name in jifparams.k_SED_names:
             SED_filename = os.path.join(datapath, '{0}.sed'.format(SED_name))
-<<<<<<< HEAD
-            self.SEDs[SED_name] = galsim.SED(SED_filename, wave_type='Ang', flux_type='flambda')
-=======
             self.SEDs[SED_name] = galsim.SED(SED_filename, wave_type='Ang',
                                              flux_type='flambda')
->>>>>>> 9d9d2227
         return None
 
     def _load_filter_files(self, wavelength_scale=1.0):
